name: "build-test"
on: 
<<<<<<< HEAD
  schedule:
    - cron: '*/5 * * * *'
  pull_request:
    branches:
      - master
  

=======
  pull_request:
>>>>>>> ac7d81fa
jobs:
  lint: # make sure the action works on a clean machine without building
    runs-on: ubuntu-latest
    steps:
    - uses: actions/checkout@v2
    - uses: ./
      with: 
        reportIgnoredFiles: true<|MERGE_RESOLUTION|>--- conflicted
+++ resolved
@@ -1,16 +1,6 @@
 name: "build-test"
 on: 
-<<<<<<< HEAD
-  schedule:
-    - cron: '*/5 * * * *'
   pull_request:
-    branches:
-      - master
-  
-
-=======
-  pull_request:
->>>>>>> ac7d81fa
 jobs:
   lint: # make sure the action works on a clean machine without building
     runs-on: ubuntu-latest
